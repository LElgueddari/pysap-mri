--- conflicted
+++ resolved
@@ -179,16 +179,8 @@
     elif fourier_type == 'non-cartesian' and uniform_data_shape is None:
         raise ValueError("Need to set the 'uniform_data_shape' parameter with "
                          "the non-cartesian option.")
-<<<<<<< HEAD
-    elif fourier_type == 'stack' and uniform_data_shape.ndim == 3 and \
-            samples.shape[-1] == 3:
-=======
-    elif fourier_type == 'cartesian' and data.ndim != 2:
-        raise ValueError("At the moment, this functuion only supports 2D "
-                         "data.")
     elif fourier_type == 'stack' and len(uniform_data_shape) == 3 and \
             samples.shape[-1] != 3:
->>>>>>> 8d31dfb3
         raise ValueError("Stack version can only be used in 3D.")
 
     # Define the linear/fourier operators
